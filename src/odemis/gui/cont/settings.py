#-*- coding: utf-8 -*-
"""
@author: Rinze de Laat

Copyright © 2012-2013 Rinze de Laat, Delmic

This file is part of Odemis.

Odemis is free software: you can redistribute it and/or modify it under the
terms of the GNU General Public License version 2 as published by the Free
Software Foundation.

Odemis is distributed in the hope that it will be useful, but WITHOUT ANY
WARRANTY; without even the implied warranty of MERCHANTABILITY or FITNESS FOR A
PARTICULAR PURPOSE. See the GNU General Public License for more details.

You should have received a copy of the GNU General Public License along with
Odemis. If not, see http://www.gnu.org/licenses/.


### Purpose ###

This module contains classes to control the settings controls in the right
setting column of the user interface.


.. note::
    This module is a prime candidate for a refactoring session!!!

"""

from __future__ import division
from abc import ABCMeta

import collections
import logging
import numbers
import re
import time

import wx
from wx.lib.pubsub import pub

from odemis import model
import odemis.dataio
from odemis.gui.comp.combo import ComboBox
from odemis.gui.comp.radio import GraphicalRadioButtonControl
from odemis.gui.comp.settings import SettingsPanel
from odemis.gui.comp.slider import UnitIntegerSlider, UnitFloatSlider
import odemis.gui.comp.hist as hist
from odemis.gui.conf.settingspanel import CONFIG
import odemis.gui.util
from odemis.gui.util.widgets import VigilantAttributeConnector, AxisConnector
from odemis.model import getVAs, NotApplicableError, VigilantAttributeBase
from odemis.util.driver import reproduceTypedValue
from odemis.util.units import readable_str
from odemis.gui.comp.file import FileBrowser, EVT_FILE_SELECT
import odemis.gui.comp.text as text
import odemis.gui.conf as guiconf
import odemis.util.units as utun

####### Utility functions #######


def choice_to_str(choice):
    if not isinstance(choice, collections.Iterable):
        choice = [unicode(choice)]
    return u" x ".join([unicode(c) for c in choice])


def traverse(seq_val):
    """ """
    if isinstance(seq_val, collections.Iterable):
        for value in seq_val:
            for subvalue in traverse(value):
                yield subvalue
    else:
        yield seq_val


def bind_menu(se):
    """ Add a menu to reset a setting entry to the original (current) value

    .. note:
        se must at least have a valid label, ctrl and va

    :param se: (SettingEntry)

    """

    orig_val = se.va.value

    def reset_value(evt):
        se.va.value = orig_val
        wx.CallAfter(pub.sendMessage, 'setting.changed', setting_ctrl=se.ctrl)

    def show_reset_menu(evt):
        # No menu needed if value hasn't changed
        if se.va.value == orig_val:
            return  # TODO: or display it greyed out?

        menu = wx.Menu()
        mi = wx.MenuItem(menu, wx.NewId(), 'Reset value')

        eo = evt.GetEventObject()
        eo.Bind(wx.EVT_MENU, reset_value, mi)

        menu.AppendItem(mi)
        eo.PopupMenu(menu)

    se.ctrl.Bind(wx.EVT_CONTEXT_MENU, show_reset_menu)
    se.label.Bind(wx.EVT_CONTEXT_MENU, show_reset_menu)

####### Classes #######


class SettingEntry(object):
    """ Represents a setting entry in the panel. It merely associates the VA to
    the widgets that allow to control it.
    """

    # TODO: merge with VAC?
    def __init__(self, name, va=None, comp=None, label=None, ctrl=None, vac=None):
        """
        :param name: (string): name of the va in the component (as-is)
        :param va: (VA): the actual VigilanAttribute
        :param comp: (model.Component): the component that has this VA
        :param label: (wx.LabelTxt): a widget which displays the name of the VA
        :param ctrl: (wx.Window): a widget that allows to change the value
        :param vac: (VigilantAttributeController): the object that ensures the
            connection between the VA and the widget
        """

        self.name = name
        self.va = va
        self.comp = comp
        self.label = label
        self.ctrl = ctrl
        self.vac = vac

    def __repr__(self):
        msg = "Name: %s, label: %s, comp: %s, ctrl: %s"
        return msg % (self.name,
                      self.label.GetLabel() if self.label else None,
                      self.comp.name if self.comp else None,
                      type(self.ctrl) if self.ctrl else None)

    def highlight(self, active=True):
        """
        Highlight the setting entry (ie, the name label becomes bright coloured)
        active (boolean): whether it should be highlighted or not
        """
        if not self.label:
            return

        if active:
            self.label.SetForegroundColour(odemis.gui.FG_COLOUR_HIGHLIGHT)
        else:
            self.label.SetForegroundColour(odemis.gui.FG_COLOUR_MAIN)


class SettingsController(object):
    """ Settings base class which describes an indirect wrapper for
    FoldPanelItems.

    :param fold_panel: (FoldPanelItem) Parent window
    :param default_msg: (str) Text message which will be shown if the
        SettingPanel does not contain any child windows.
    :param highlight_change: (bool) If set to True, the values will be
        highlighted when they match the cached values.
    NOTE: Do not instantiate this class, but always inherit it.
    """

    __metaclass__ = ABCMeta

    def __init__(self, fold_panel, default_msg, highlight_change=False):

        self.panel = SettingsPanel(fold_panel, default_msg=default_msg)
        fold_panel.add_item(self.panel)

        self.highlight_change = highlight_change
        self.num_entries = 0
        self.entries = []  # list of SettingEntry

    def hide_panel(self):
        self.panel.Hide()

    def show_panel(self):
        self.panel.Show()

    def pause(self):
        """ Pause VigilantAttributeConnector related control updates """
        for entry in self.entries:
            if entry.vac:
                entry.vac.pause()

    def resume(self):
        """ Pause VigilantAttributeConnector related control updates """
        for entry in self.entries:
            if entry.vac:
                entry.vac.resume()

    def enable(self, enabled):
        for entry in self.entries:
            if entry.ctrl:
                entry.ctrl.Enable(enabled)


    def _label_to_human(self, label):
        """ Converts a camel-case label into a human readable one
        """
        # add space after each upper case
        # then, make the first letter uppercase and all the other ones lowercase
        return re.sub(r"([A-Z])", r" \1", label).capitalize()

    def _determine_default_control(self, va):
        """ Determine the default control to use to represent a vigilant
        attribute in the settings panel.
        va (VigillantAttribute)
        return (odemis.gui.CONTROL_*)
        """
        if not va:
            logging.warn("No VA provided!")
            return odemis.gui.CONTROL_NONE

        if va.readonly:
            # Uncomment this line to hide Read only VAs by default
            # return odemis.gui.CONTROL_NONE
            return odemis.gui.CONTROL_READONLY
        else:
            try:
                # This statement will raise an exception when no choices are
                # present
                logging.debug("found choices %s", va.choices)

                max_items = 5
                max_len = 5
                # If there are too many choices, or their values are too long
                # in string representation, use a dropdown box

                choices_str = "".join([str(c) for c in va.choices])
                if len(va.choices) <= 1:
                    # not much choices really
                    return odemis.gui.CONTROL_READONLY
                elif (len(va.choices) < max_items and
                      len(choices_str) < max_items * max_len):
                    return odemis.gui.CONTROL_RADIO
                else:
                    return odemis.gui.CONTROL_COMBO
            except (AttributeError, NotApplicableError):
                pass

            try:
                # An exception will be raised if no range attribute is found
                logging.debug("found range %s", va.range)
                # TODO: if unit is "s" => scale=exp
                if isinstance(va.value, (int, long, float)):
                    return odemis.gui.CONTROL_SLIDER
            except (AttributeError, NotApplicableError):
                pass

            # Return default control
            return odemis.gui.CONTROL_TEXT

    def _get_va_meta(self, comp, va, conf):
        """ Retrieve the range and choices values from the vigilant attribute
        or override them with the values provided in the configuration.
        """

        r = conf.get("range", (None, None))
        minv, maxv = (None, None)
        try:
            if callable(r):
                minv, maxv = r(comp, va, conf)
            elif r == (None, None):
                minv, maxv = va.range
            else: # merge
                # TODO: handle iterables
                minv, maxv = r
                minv, maxv = max(minv, va.range[0]), min(maxv, va.range[1])
        except (AttributeError, NotApplicableError):
            pass

        # Ensure the range encompasses the current value
        if minv is not None and maxv is not None:
            val = va.value
            if isinstance(val, numbers.Real):
                minv, maxv = min(minv, val), max(maxv, val)

        choices = conf.get("choices", None)
        try:
            if callable(choices):
                choices = choices(comp, va, conf)
            elif choices is None:
                choices = va.choices
            else: # merge = intersection
                # TODO: if va.range but no va.choices, ensure that
                # choices is within va.range
                choices &= va.choices
        except (AttributeError, NotApplicableError):
            pass

        # Get unit from config, vattribute or use an empty one
        unit = conf.get('unit', va.unit or "")

        return minv, maxv, choices, unit

    def add_label(self, label, value=None, selectable=True):
        """ Adds a label to the settings panel, accompanied by an immutable
        value if one's provided.

        value (None or stringable): value to display after the label
        selectable (boolean): whether the value can be selected by the user
          (iow, copy/pasted)
        returns (SettingEntry): the new SettingEntry created
        """
        self._clear()
        # Create label
        lbl_ctrl = wx.StaticText(self.panel, wx.ID_ANY, unicode(label))
        self._gb_sizer.Add(lbl_ctrl, (self.num_entries, 0),
                           flag=wx.ALL | wx.ALIGN_CENTER_VERTICAL, border=5)

        if value and not selectable:
            value_ctrl = wx.StaticText(self.panel, label=unicode(value))
            value_ctrl.SetForegroundColour(odemis.gui.FG_COLOUR_DIS)
            self._gb_sizer.Add(value_ctrl, (self.num_entries, 1),
                               flag=wx.ALL, border=5)
        elif value and selectable:
            value_ctrl = wx.TextCtrl(self.panel, value=unicode(value),
                                     style=wx.BORDER_NONE | wx.TE_READONLY)
            value_ctrl.SetForegroundColour(odemis.gui.FG_COLOUR_DIS)
            value_ctrl.SetBackgroundColour(odemis.gui.BG_COLOUR_MAIN)
            self._gb_sizer.Add(value_ctrl, (self.num_entries, 1),
                               flag=wx.ALL | wx.EXPAND | wx.ALIGN_CENTER_VERTICAL,
                               border=5)
        else:
            value_ctrl = None

        ne = SettingEntry(name=label, label=lbl_ctrl, ctrl=value_ctrl)
        self.entries.append(ne)
        self.num_entries += 1

        return ne

    def add_browse_button(self, label, label_tl=None, clearlabel=None):
        self.panel.clear_default_message()

        # Create label
        lbl_ctrl = wx.StaticText(self.panel, wx.ID_ANY, unicode(label))
        if label_tl:
            lbl_ctrl.SetToolTipString(label_tl)
        self.panel._gb_sizer.Add(lbl_ctrl, (self.panel.num_rows, 0),
                           flag=wx.ALL | wx.ALIGN_CENTER_VERTICAL, border=5)

        config = guiconf.get_acqui_conf()

        value_ctrl = FileBrowser(self.panel,
                                 style=wx.BORDER_NONE | wx.TE_READONLY,
                                 clear_label=clearlabel,
                                 clear_btn=(clearlabel != None),
                                 default_dir=config.last_path)
        value_ctrl.SetForegroundColour(odemis.gui.FG_COLOUR_EDIT)
        value_ctrl.SetBackgroundColour(odemis.gui.BG_COLOUR_MAIN)

        self.panel._gb_sizer.Add(value_ctrl,
                           (self.panel.num_rows, 1),
                           flag=wx.ALL | wx.EXPAND | wx.ALIGN_CENTER_VERTICAL,
                           border=5)

        # Add the corresponding setting entry
        ne = SettingEntry(name=label, label=lbl_ctrl, ctrl=value_ctrl)
        self.entries.append(ne)
        self.panel.num_rows += 1

        return ne

    def _get_number_formatter(self, value_ctrl, val, val_unit):
        """ TODO: replace/refactor. This method was added as a quick fix """
        value_formatter = None

        if (
                isinstance(val, (int, long, float)) or
                (
                    isinstance(val, collections.Iterable) and
                    len(val) > 0 and
                    isinstance(val[0], (int, long, float))
                )
        ):
            def value_formatter(value, unit=val_unit):
                value_ctrl.SetValue(readable_str(value, unit, sig=3))

        return value_formatter

    def add_value(self, name, vigil_attr, comp, conf=None):
        """ Add a name/value pair to the settings panel.

        :param name: (string): name of the value
        :param vigil_attr: (VigilantAttribute)
        :param comp: (Component): the component that contains this VigilantAttribute
        :param conf: ({}): Configuration items that may override default settings
        """
        assert isinstance(vigil_attr, VigilantAttributeBase)

        # Remove any 'empty panel' warning
        self.panel.clear_default_message()

        # If no conf provided, set it to an empty dictionary
        conf = conf or {}

        # Get the range and choices
        min_val, max_val, choices, unit = self._get_va_meta(comp, vigil_attr, conf)
<<<<<<< HEAD
        prefix = None
=======
        ctrl_format = conf.get("format", True)
>>>>>>> 9a0ef9bb

        if choices:
            # choice_fmt is an iterable of tuples: choice -> formatted choice
            # (like a dict, but keeps order)
            if isinstance(choices, dict):
                # it's then already value -> string (user-friendly display)
                choices_fmt = choices.items()
            elif (ctrl_format and len(choices) > 1 and
                  all([isinstance(c, numbers.Real) for c in choices])):
                # choices = sorted(choices)
                fmt, prefix = utun.si_scale_list(choices)
                choices_fmt = zip(choices, [u"%g" % c for c in fmt])
            else:
                choices_fmt = [(c, choice_to_str(c)) for c in choices]

            choices_fmt = sorted(choices_fmt) # sort 2-tuples = according to first value in tuple

        # Get the defined type of control or assign a default one
        try:
            control_type = conf['control_type']
            if callable(control_type):
                control_type = control_type(comp, vigil_attr, conf)
            # read-only takes precedence (unless it was requested to hide it)
            if vigil_attr.readonly and control_type != odemis.gui.CONTROL_NONE:
                control_type = odemis.gui.CONTROL_READONLY
        except KeyError:
            control_type = self._determine_default_control(vigil_attr)

        # Change radio type to fitting type depending on its content
        if control_type == odemis.gui.CONTROL_RADIO:
            if len(choices_fmt) <= 1:  # only one choice => force label
                control_type = odemis.gui.CONTROL_READONLY
            elif len(choices_fmt) > 10:  # too many choices => combo
                control_type = odemis.gui.CONTROL_COMBO
            else:
                # choices names too long => combo
                max_len = max([len(f) for _, f in choices_fmt])
                if max_len > 6:
                    control_type = odemis.gui.CONTROL_COMBO

        # Special case, early stop
        if control_type == odemis.gui.CONTROL_NONE:
            # No value, not even label
            # Just an empty entry, so that the settings are saved during acquisition
            ne = SettingEntry(name, vigil_attr, comp)
            self.entries.append(ne)
            # don't increase panel.num_rows, as it doesn't add any graphical element
            return



        # Format label
        label_text = conf.get('label', self._label_to_human(name))
        tooltip = conf.get('tooltip', "")

        # the Vigilant Attribute Connector connects the wx control to the
        # vigilant attribute.
        vac = None

        logging.debug("Adding VA %s", label_text)
        # Create the needed wxPython controls

        if control_type == odemis.gui.CONTROL_READONLY:
            val = vigil_attr.value  # only format if it's a number
            lbl_ctrl, value_ctrl = self.panel.add_readonly_field(label_text, val)
            value_formatter = self._get_number_formatter(value_ctrl, val, unit)
            vac = VigilantAttributeConnector(vigil_attr,
                                             value_ctrl,
                                             va_2_ctrl=value_formatter)

        elif control_type == odemis.gui.CONTROL_TEXT:
            val = vigil_attr.value  # only format if it's a number
            lbl_ctrl, value_ctrl = self.panel.add_text_field(label_text, val)
            value_formatter = self._get_number_formatter(value_ctrl, val, unit)
            vac = VigilantAttributeConnector(vigil_attr,
                                             value_ctrl,
                                             va_2_ctrl=value_formatter)

        elif control_type == odemis.gui.CONTROL_SLIDER:
            # The slider is accompanied by an extra number text field

            if "type" in conf:
                if conf["type"] == "integer":
                    # add_integer_slider
                    factory = self.panel.add_integer_slider
                else:
                    factory = self.panel.add_float_slider
            else:
                # guess from value(s)
                known_values = [vigil_attr.value, min_val, max_val]
                if choices is not None:
                    known_values.extend(list(choices))
                if any(isinstance(v, float) for v in known_values):
                    factory = self.panel.add_float_slider
                else:
                    factory = self.panel.add_integer_slider

            ctrl_conf = {
                'min_val': min_val,
                'max_val': max_val,
                'scale': conf.get('scale', None),
                'unit': unit,
                't_size': (50, -1),
                'accuracy': conf.get('accuracy', 4),
            }

            lbl_ctrl, value_ctrl = factory(label_text, vigil_attr.value, ctrl_conf)
            vac = VigilantAttributeConnector(vigil_attr,
                                             value_ctrl,
                                             events=wx.EVT_SLIDER)

            value_ctrl.Bind(wx.EVT_SLIDER, self.on_setting_changed)

        elif control_type == odemis.gui.CONTROL_INT:
            if unit == "":  # don't display unit prefix if no unit
                unit = None

            ctrl_conf = {
                'min_val': min_val,
                'max_val': max_val,
                'unit': unit,
                'choices': choices,
            }

            lbl_ctrl, value_ctrl = self.panel.add_int_field(label_text, conf=ctrl_conf)

            vac = VigilantAttributeConnector(vigil_attr,
                                             value_ctrl,
                                             events=wx.EVT_COMMAND_ENTER)

            value_ctrl.Bind(wx.EVT_COMMAND_ENTER, self.on_setting_changed)

        elif control_type == odemis.gui.CONTROL_FLT:
            if unit == "": # don't display unit prefix if no unit
                unit = None

            ctrl_conf = {
                'min_val': min_val,
                'max_val': max_val,
                'unit': unit,
                'choices': choices,
                'accuracy': conf.get('accuracy', 5),
            }

            lbl_ctrl, value_ctrl = self.panel.add_float_field(label_text, conf=ctrl_conf)

            vac = VigilantAttributeConnector(vigil_attr,
                                             value_ctrl,
                                             events=wx.EVT_COMMAND_ENTER)

            value_ctrl.Bind(wx.EVT_COMMAND_ENTER, self.on_setting_changed)

        elif control_type == odemis.gui.CONTROL_RADIO:

            ctrl_conf = {
                'size': (-1, 16),
                'units': unit,
                'choices': choices,
                'labels': [f for _, f in choices_fmt],
            }

            lbl_ctrl, value_ctrl = self.panel.add_radio_control(label_text, conf=ctrl_conf)

            if conf.get('type', None) == "1d_binning":
                # need to convert back and forth between 1D and 2D
                # from 2D to 1D (just pick X)
                def radio_set(value, ctrl=value_ctrl):
                    v = value[0]
                    logging.debug("Setting Radio value to %d", v)
                    # it's fine to set a value not in the choices, it will
                    # just not set any of the buttons.
                    return ctrl.SetValue(v)

                # from 1D to 2D (both identical)
                def radio_get(ctrl=value_ctrl):
                    value = ctrl.GetValue()
                    return (value, value)
            elif conf.get('type', None) == "1std_binning":
                # need to convert back and forth between 1D and 2D
                # from 2D to 1D (just pick X)
                def radio_set(value, ctrl=value_ctrl):
                    v = value[0]
                    logging.debug("Setting Radio value to %d", v)
                    # it's fine to set a value not in the choices, it will
                    # just not set any of the buttons.
                    return ctrl.SetValue(v)

                # from 1D to 2D (don't change dimensions >1)
                def radio_get(ctrl=value_ctrl, va=vigil_attr):
                    value = ctrl.GetValue()
                    new_val = list(va.value)
                    new_val[0] = value
                    return new_val
            else:
                radio_get = None
                radio_set = None

            vac = VigilantAttributeConnector(vigil_attr,
                                             value_ctrl,
                                             va_2_ctrl=radio_set,
                                             ctrl_2_va=radio_get,
                                             events=wx.EVT_BUTTON)

            value_ctrl.Bind(wx.EVT_BUTTON, self.on_setting_changed)

        elif control_type == odemis.gui.CONTROL_COMBO:

            ctrl_conf = {

            }

            # TODO: Might need size=(100, 16)!!
            lbl_ctrl, value_ctrl = self.panel.add_combobox_control(label_text, '', ctrl_conf)

            # PASS USING LABEL and CHOICE LISTS
            # Set choices
            for choice, formatted in choices_fmt:
<<<<<<< HEAD
                new_ctrl.Append(u"%s %s" % (formatted, (prefix or "") + unit), choice)
=======
                value_ctrl.Append(u"%s %s" % (formatted, unit), choice)
>>>>>>> 9a0ef9bb

            # A small wrapper function makes sure that the value can
            # be set by passing the actual value (As opposed to the text label)
            def cb_set(value, ctrl=value_ctrl, u=unit):
                for i in range(ctrl.Count):
                    if ctrl.GetClientData(i) == value:
                        logging.debug("Setting ComboBox value to %s", ctrl.Items[i])
                        # FIXME: once updated to wxpython 3.0, SetSelection() will work correctly
                        # ctrl.SetSelection(i)
                        ctrl.SetValue(ctrl.Items[i])
                        break
                else:
                    logging.debug("No existing label found for value %s", value)
                    # entering value as free text
                    txt = readable_str(value, u, sig=3)
                    return ctrl.SetValue(txt)

            # equivalent wrapper function to retrieve the actual value
            def cb_get(ctrl=value_ctrl, va=vigil_attr):
                value = ctrl.GetValue()
                # Try to use the predefined value if it's available
                for i in range(ctrl.Count):
                    if ctrl.Items[i] == value:
                        logging.debug("Getting CB value %s", ctrl.GetClientData(i))
                        return ctrl.GetClientData(i)
                else:
                    logging.debug("Trying to parse CB free value %s", value)
                    cur_val = va.value
                    # Try to find a good corresponding value inside the string
                    new_val = reproduceTypedValue(cur_val, value)
                    if isinstance(new_val, collections.Iterable):
                        # be less picky, by shortening the number of values if it's too many
                        new_val = new_val[:len(cur_val)]

                    # if it ends up being the same value as before the CB will
                    # not update, so force it now
                    if cur_val == new_val:
                        cb_set(cur_val)
                    return new_val

            vac = VigilantAttributeConnector(
                vigil_attr,
                value_ctrl,
                va_2_ctrl=cb_set,
                ctrl_2_va=cb_get,
                events=(wx.EVT_COMBOBOX, wx.EVT_TEXT_ENTER)
            )

            value_ctrl.Bind(wx.EVT_COMBOBOX, self.on_setting_changed)
            value_ctrl.Bind(wx.EVT_TEXT_ENTER, self.on_setting_changed)

        else:
            logging.error("Unknown control type %s", control_type)

        value_ctrl.SetToolTipString(tooltip)

        ne = SettingEntry(name, vigil_attr, comp, lbl_ctrl, value_ctrl, vac)
        self.entries.append(ne)

        if self.highlight_change:
            bind_menu(ne)

        self.panel.Parent.Parent.Layout()

        return ne

    def add_axis(self, name, comp, conf=None):
        """
        Add a widget to the setting panel to control an axis

        :param name: (string): name of the axis
        :param comp: (Component): the component that contains this axis
        :param conf: ({}): Configuration items that may override default settings
        """
        # If no conf provided, set it to an empty dictionary
        conf = conf or {}

        # Format label
        label = conf.get('label', self._label_to_human(name))
        # Add the label to the panel
        lbl_ctrl = wx.StaticText(self.panel, -1, u"%s" % label)
        self.panel._gb_sizer.Add(lbl_ctrl, (self.panel.num_rows, 0),
                           flag=wx.ALL | wx.ALIGN_CENTER_VERTICAL, border=5)

        logging.debug("Adding Axis control %s", label)

        ad = comp.axes[name]
        pos = comp.position.value[name]
        unit = ad.unit

        # If axis has .range (continuous) => slider
        # If axis has .choices (enumerated) => combo box
        if hasattr(ad, "range"):
            minv, maxv = ad.range

            value_ctrl = UnitFloatSlider(
                self.panel,
                value=pos,
                min_val=minv,
                max_val=maxv,
                unit=unit,
                t_size=(50, -1),
                accuracy=conf.get('accuracy', 3)
            )

            # don't bind to wx.EVT_SLIDER, which happens as soon as the slider moves,
            # but to EVT_SCROLL_CHANGED, which happens when the user has made his
            # mind. This avoid too many unnecessary actuator moves and disabling the
            # widget too early.
            ac = AxisConnector(name, comp, value_ctrl, events=wx.EVT_SCROLL_CHANGED)
        else:
            # format the choices
            choices = ad.choices
            if isinstance(choices, dict):
                # it's then already value -> string (user-friendly display)
                choices_fmt = choices.items()
            elif (unit and len(choices) > 1 and
                  all([isinstance(c, numbers.Real) for c in choices])):
                fmt, prefix = utun.si_scale_list(choices)
                choices_fmt = zip(choices, [u"%g" % c for c in fmt])
                unit = prefix + unit
            else:
                choices_fmt = [(c, choice_to_str(c)) for c in choices]

            choices_fmt = sorted(choices_fmt) # sort 2-tuples = according to first value in tuple

            value_ctrl = ComboBox(
                self.panel,
                wx.ID_ANY,
                value='', pos=(0, 0), size=(100, 16),
                # FIXME: should be readonly, but it fails with GetInsertionPoint
                style=wx.BORDER_NONE | wx.TE_PROCESS_ENTER | wx.CB_READONLY
            )

            def _eat_event(evt):
                """ Quick and dirty empty function used to 'eat'
                mouse wheel events
                """
                pass
            value_ctrl.Bind(wx.EVT_MOUSEWHEEL, _eat_event)

            # Set choices
            if unit is None:
                unit = ""
            for choice, formatted in choices_fmt:
                value_ctrl.Append(u"%s %s" % (formatted, unit), choice)

            # A small wrapper function makes sure that the value can
            # be set by passing the actual value (As opposed to the text label)
            def cb_set(value, ctrl=value_ctrl, unit=unit):
                for i in range(ctrl.Count):
                    if ctrl.GetClientData(i) == value:
                        logging.debug("Setting ComboBox value to %s", ctrl.Items[i])
                        return ctrl.SetValue(ctrl.Items[i])
                else:
                    logging.warning("No existing label found for value %s", value)
                    return ctrl.GetValue()

            # equivalent wrapper function to retrieve the actual value
            def cb_get(ctrl=value_ctrl, name=name):
                value = ctrl.GetValue()
                # Try to use the predefined value if it's available
                for i in range(ctrl.Count):
                    if ctrl.Items[i] == value:
                        logging.debug("Getting CB value %s", ctrl.GetClientData(i))
                        return ctrl.GetClientData(i)
                else:
                    logging.error("Failed to find value %s for axis %s", value, name)

            ac = AxisConnector(name, comp, value_ctrl,
                                pos_2_ctrl=cb_set,
                                ctrl_2_pos=cb_get,
                                events=(wx.EVT_COMBOBOX, wx.EVT_TEXT_ENTER))

        self.panel._gb_sizer.Add(value_ctrl, (self.panel.num_rows, 1),
                           flag=wx.ALL | wx.EXPAND | wx.ALIGN_CENTER_VERTICAL,
                           border=5)
        # AxisConnector follows VigilantAttributeConnector interface, so can be
        # used (duck typing).
        ne = SettingEntry(name, None, comp, lbl_ctrl, value_ctrl, ac)
        self.entries.append(ne)
        self.panel.num_rows += 1

        if self.highlight_change:
            bind_menu(ne)

        self.panel.Parent.Parent.Layout()

    def add_widgets(self, *wdg):
        """
        Adds a widget at the end of the panel, on the whole width
        wdg (wxWindow): the widgets to add (max 2)
        """
        # if only one widget: span over all the panel width
        if len(wdg) == 1:
            span = (1, 2)
        else:
            span = wx.DefaultSpan

        for i, w in enumerate(wdg):
            self.panel._gb_sizer.Add(w, (self.panel.num_rows, i), span=span,
                               flag=wx.ALL | wx.EXPAND,
                               border=5)
        self.panel.num_rows += 1

    def add_metadata(self, key, value):
        """
        Adds an entry representing specific metadata. According to the
         metadata key, the right representation is used for the value.
        key (model.MD_*): the metadata key
        value (depends on the metadata): the value to display
        """
        # By default the key is a nice user-readable string
        label = unicode(key)

        # Convert value to a nice string according to the metadata type
        try:
            if key == model.MD_ACQ_DATE:
                # convert to a date using the user's preferences
                nice_str = time.strftime(u"%c", time.localtime(value))
            else:
                # Still try to beautify a bit if it's a number
                if (isinstance(value, (int, long, float)) or
                    (isinstance(value, collections.Iterable) and len(value) > 0
                      and isinstance(value[0], (int, long, float)))
                    ):
                    nice_str = readable_str(value, sig=3)
                else:
                    nice_str = unicode(value)
        except Exception:
            logging.exception("Trying to convert metadata %s", key)
            nice_str = "N/A"

        self.panel.add_readonly_field(label, nice_str)

    def on_setting_changed(self, evt):
        logging.debug("Setting has changed")
        evt_obj = evt.GetEventObject()
        # Make sure the message is sent form the main thread
        wx.CallAfter(pub.sendMessage, 'setting.changed', setting_ctrl=evt_obj)
        evt.Skip()

    def Refresh(self):
        self.panel.Layout()

        p = self.panel.Parent
        while p:
            if isinstance(p, wx.ScrolledWindow):
                p.FitInside()
                p = None
            else:
                p = p.Parent

class SemSettingsController(SettingsController):
    pass

class OpticalSettingsController(SettingsController):
    pass

class AngularSettingsController(SettingsController):
    pass

class SpectrumSettingsController(SettingsController):
    pass

class FileInfoSettingsController(SettingsController):
    pass

class SettingsBarController(object):
    """ The main controller class for the settings panel in the live view and
    acquisition frame.

    This class can be used to set, get and otherwise manipulate the content
    of the setting panel.
    """

    def __init__(self, tab_data, highlight_change=False):
        self._tab_data_model = tab_data
        self.settings_panels = []

        # TODO: see if we need to listen to main.is_acquiring, and automatically
        # pause + enable. For now, it's done by the acquisition controllers,
        # and it avoids pausing the settings controllers from other tabs.

    def pause(self):
        """ Pause VigilantAttributeConnector related control updates """
        for panel in self.settings_panels:
            panel.pause()

    def resume(self):
        """ Resume VigilantAttributeConnector related control updates """
        for panel in self.settings_panels:
            panel.resume()

    @property
    def entries(self):
        """
        A list of all the setting entries of all the panels
        """
        entries = []
        for panel in self.settings_panels:
            entries.extend(panel.entries)
        return entries

    def get_entry(self, name):
        """ TODO: not very useful, because name are not unique """
        for panel in self.settings_panels:
            for entry in panel.entries:
                if entry.name == name:
                    return entry
        return None

    def enable(self, enabled):
        for panel in self.settings_panels:
            panel.enable(enabled)

    def add_component(self, label, comp, panel):

        self.settings_panels.append(panel)

        try:
            name = "Name"  # for exception handling only
            # We no longer display the component name
            # panel.add_label(label, comp.name, selectable=False)
            vigil_attrs = getVAs(comp)
            for name, value in vigil_attrs.items():
                if comp.role in CONFIG and name in CONFIG[comp.role]:
                    conf = CONFIG[comp.role][name]
                else:
                    logging.info("No config found for %s: %s", comp.role, name)
                    conf = None
                panel.add_value(name, value, comp, conf)
        except TypeError:
            msg = "Error adding %s setting for: %s"
            logging.exception(msg, comp.name, name)

    def add_stream(self, stream):
        pass


class SecomSettingsController(SettingsBarController):

    def __init__(self, parent_frame, tab_data, highlight_change=False):
        super(SecomSettingsController, self).__init__(tab_data,
                                                      highlight_change)
        main_data = tab_data.main

        self._sem_panel = SemSettingsController(
                                    parent_frame.fp_settings_secom_sem,
                                    "No SEM found",
                                    highlight_change)

        self._optical_panel = OpticalSettingsController(
                                    parent_frame.fp_settings_secom_optical,
                                    "No optical microscope found",
                                    highlight_change)

        # Query Odemis daemon (Should move this to separate thread)
        if main_data.ccd:
            self.add_component("Camera",
                                main_data.ccd,
                                self._optical_panel)

            if main_data.light:
                self._optical_panel.panel.add_divider()

                self._optical_panel.add_value(
                                        "power",
                                        main_data.light.power,
                                        main_data.light,
                                        CONFIG["light"]["power"]
                                        )

        if main_data.ebeam:
            self.add_component("SEM", main_data.ebeam, self._sem_panel)

class LensAlignSettingsController(SettingsBarController):

    def __init__(self, parent_frame, tab_data, highlight_change=False):
        super(LensAlignSettingsController, self).__init__(tab_data,
                                                          highlight_change)
        main_data = tab_data.main

        self._sem_panel = SemSettingsController(
                                    parent_frame.fp_lens_sem_settings,
                                    "No SEM found",
                                    highlight_change)

        self._optical_panel = OpticalSettingsController(
                                    parent_frame.fp_lens_opt_settings,
                                    "No optical microscope found",
                                    highlight_change)

        # Query Odemis daemon (Should move this to separate thread)
        if main_data.ccd:
            self.add_component("Camera",
                                main_data.ccd,
                                self._optical_panel)

        # TODO: allow to change light.power

        if main_data.ebeam:
            self.add_component("SEM", main_data.ebeam, self._sem_panel)

class SparcSettingsController(SettingsBarController):

    def __init__(self, parent_frame, tab_data, highlight_change=False,
                 spec_stream=None, ar_stream=None):
        super(SparcSettingsController, self).__init__(tab_data,
                                                      highlight_change)
        main_data = tab_data.main

        self._sem_panel = SemSettingsController(
            parent_frame.fp_settings_sparc_sem,
            "No SEM found",
            highlight_change
        )
        self._angular_panel = AngularSettingsController(
            parent_frame.fp_settings_sparc_angular,
            "No angular camera found",
            highlight_change
        )
        self._spectrum_panel = SpectrumSettingsController(
            parent_frame.fp_settings_sparc_spectrum,
            "No spectrometer found",
            highlight_change
        )

        # Somewhat of a hack to get direct references to a couple of controls
        self.angular_rep_ent = None
        self.spectro_rep_ent = None
        self.spec_pxs_ent = None

        if main_data.ebeam:
            self.add_component(
                "SEM",
                main_data.ebeam,
                self._sem_panel
            )

        if main_data.spectrometer:
            self.add_component(
                "Spectrometer",
                main_data.spectrometer,
                self._spectrum_panel
            )
            # If available, add filter selection
            # TODO: have the control in a (common) separate panel?
            # TODO: also add it to the Mirror alignment tab?
            if main_data.light_filter:
                self._spectrum_panel.add_axis("band", main_data.light_filter,
                                              CONFIG["filter"]["band"])

            self._spectrum_panel.panel.add_divider()
            if spec_stream:
                self.spectro_rep_ent = self._spectrum_panel.add_value(
                    "repetition",
                    spec_stream.repetition,
                    None,  #component
                    CONFIG["streamspec"]["repetition"]
                )
                spec_stream.repetition.subscribe(self.on_spec_rep)

                self.spec_pxs_ent = self._spectrum_panel.add_value(
                    "pixelSize",
                    spec_stream.pixelSize,
                    None,  #component
                    CONFIG["streamspec"]["pixelSize"]
                )
            else:
                logging.warning("Spectrometer available, but no spectrum "
                                "stream provided")


            # Add spectrograph control if available
            if main_data.spectrograph:
                # Without the "wavelength" axis, it's boring
                if "wavelength" in main_data.spectrograph.axes:
                    self._spectrum_panel.add_axis(
                        "wavelength",
                        main_data.spectrograph,
                        CONFIG["spectrograph"]["wavelength"])
                if "grating" in main_data.spectrograph.axes:
                    self._spectrum_panel.add_axis(
                        "grating",
                        main_data.spectrograph,
                        CONFIG["spectrograph"]["grating"])

            # Add a intensity/time graph
            self.spec_graph = hist.Histogram(self._spectrum_panel.panel,
                                        size=(-1, 40))
            self.spec_graph.SetBackgroundColour("#000000")
            self._spectrum_panel.add_widgets(self.spec_graph)
            # the "Mean" value bellow the graph
            lbl_mean = wx.StaticText(self._spectrum_panel.panel, label="Mean")
            tooltip_txt = "Average intensity value of the last image"
            lbl_mean.SetToolTipString(tooltip_txt)
            self.txt_mean = wx.TextCtrl(self._spectrum_panel.panel, style=wx.BORDER_NONE | wx.TE_READONLY)
            self.txt_mean.SetForegroundColour(odemis.gui.FG_COLOUR_DIS)
            self.txt_mean.SetBackgroundColour(odemis.gui.BG_COLOUR_MAIN)
            self.txt_mean.SetToolTipString(tooltip_txt)
            self._spectrum_panel.add_widgets(lbl_mean, self.txt_mean)

        else:
            parent_frame.fp_settings_sparc_spectrum.Hide()

        if main_data.ccd:
            self.add_component("Camera", main_data.ccd, self._angular_panel)

            if main_data.light_filter:
                self._angular_panel.add_axis("band", main_data.light_filter,
                                             CONFIG["filter"]["band"])

            self._angular_panel.panel.add_divider()
            if ar_stream is not None:
                self.angular_rep_ent = self._angular_panel.add_value(
                    "repetition",
                    ar_stream.repetition,
                    None,  #component
                    CONFIG["streamar"]["repetition"]
                )

                ar_stream.repetition.subscribe(self.on_ar_rep)

            else:
                logging.warning("AR camera available, but no AR stream provided")

        else:
            parent_frame.fp_settings_sparc_angular.Hide()

    def on_spec_rep(self, rep):
        self._on_rep(rep, self.spectro_rep_ent.va, self.spectro_rep_ent.ctrl)

    def on_ar_rep(self, rep):
        self._on_rep(rep, self.angular_rep_ent.va, self.angular_rep_ent.ctrl)

    @staticmethod
    def _on_rep(rep, rep_va, rep_ctrl):
        """ Recalculate the repetition presets according to the ROI ratio """
        ratio = rep[1] / rep[0]

        # Create the entries:
        choices = [(1, 1)] # 1 x 1 should always be there

        # Add a couple values below/above the current repetition
        for m in [1/4, 1/2, 1, 2, 4, 10]:
            x = int(round(rep[0] * m))
            y = int(round(x * ratio))
            choices.append((x, y))

        # remove non-possible ones
        def is_compatible(c):
            # TODO: it's actually further restricted by the current size of
            # the ROI (and the minimum size of the pixelSize), so some of the
            # big repetitions might actually not be valid. It's not a big
            # problem as the VA setter will silently limit the repetition
            return (rep_va.range[0][0] <= c[0] <= rep_va.range[1][0] and
                    rep_va.range[0][1] <= c[1] <= rep_va.range[1][1])
        choices = [c for c in choices if is_compatible(c)]

        # remove duplicates and sort
        choices = sorted(set(choices))

        # replace the old list with this new version
        rep_ctrl.Clear()
        for c in choices:
            rep_ctrl.Append(u"%s x %s px" % c, c)


class AnalysisSettingsController(SettingsBarController):
    """ Control the widgets/settings in the right column of the analysis tab """

    def __init__(self, parent, tab_data):
        super(AnalysisSettingsController, self).__init__(tab_data)

        self.parent = parent
        # Gui data model
        self.tab_data = tab_data

        # We add 3 different panels so, they can each be hidden/shown
        # individually
        self._pnl_acqfile = None
        self._pnl_arfile = None
        self._arfile_ctrl = None
        self._pnl_specfile = None
        self._specfile_ctrl = None

        self._create_controls()

        # Subscribe to the VAs that influence how the settings look.
        # All these VAs contain FileInfo object
        tab_data.acq_fileinfo.subscribe(self.on_acqfile_change, init=True)

        # The following two can be replaced by callables taking a unicode and
        # returning a unicode (or raising a ValueError exception). They are
        # "filters" on what value can be accepted when changing the calibration
        # files. (Typically, the tab controller will put some of its functions)
        self.setter_ar_file = None
        self.setter_spec_file = None

    def _create_controls(self):
        """ Create the default controls

        We create a Panel for each group of controls that we need to be able
        to show and hide separately.

        ** AR background and Spectrum efficiency compensation **

        These two controls are linked using VAs in the tab_data model.

        The controls are also linked to the VAs using event handlers, so that
        they can pass on their changing data.
        """

        ### Panel containing information about the acquisition file
        self._pnl_acqfile = FileInfoSettingsController(self.parent.fp_fileinfo,
                                                  "No file loaded")

        ### Panel with AR background file information
        # It's displayed only if there are AR streams (handled by the tab cont)
        self._pnl_arfile = FileInfoSettingsController(self.parent.fp_fileinfo, "")
        self._arfile_ctrl = self._pnl_arfile.add_browse_button(
            "AR background",
            "Angular resolved background acquisition file",
            "None").ctrl
        wildcards, _ = odemis.gui.util.formats_to_wildcards(
                                        odemis.dataio.get_available_formats(),
                                        include_all=True)
        self._arfile_ctrl.SetWildcard(wildcards)
        self._pnl_arfile.hide_panel()
        self._arfile_ctrl.Bind(EVT_FILE_SELECT, self._on_ar_file_select)
        self.tab_data.ar_cal.subscribe(self._on_ar_cal, init=True)

        ###  Panel with spectrum efficiency compensation file information
        # It's displayed only if there are Spectrum streams
        self._pnl_specfile = FileInfoSettingsController(self.parent.fp_fileinfo, "")
        self._specfile_ctrl = self._pnl_specfile.add_browse_button(
                                            "Spec. correction",
                                            "Spectrum efficiency correction file",
                                            "None").ctrl
        self._specfile_ctrl.SetWildcard(wildcards)
        self._pnl_specfile.hide_panel()
        # connect
        self._specfile_ctrl.Bind(EVT_FILE_SELECT, self._on_spec_file_select)
        self.tab_data.spec_cal.subscribe(self._on_spec_cal, init=True)

        self.parent.Layout()

    def on_acqfile_change(self, file_info):
        """ Display the name and location of the file described by file_info

        The controls in the acquisition file panel can be destroyed and
        re-created each time, because it's one-way traffic between the VA and
        the controls.

        """

        # Remove the old controls
        self._pnl_acqfile.panel.clear_all()

        if file_info:
            l, lc, vc = self._pnl_acqfile.panel.add_readonly_field("File", file_info.file_basename)
            se_file = SettingEntry(l, lc, vc)
            se_file.ctrl.SetInsertionPointEnd()

            l, lc, vc = self._pnl_acqfile.panel.add_readonly_field("Path", file_info.file_path)
            se_path = SettingEntry(l, lc, vc)
            # Make sure the file name is visible
            se_path.ctrl.SetInsertionPointEnd()

            # Add any meta data as labels
            for key, value in file_info.metadata.items():
                self._pnl_acqfile.add_metadata(key, value)

        self._pnl_acqfile.Refresh()

    def _on_ar_file_select(self, evt):
        """ Pass the selected AR background file on to the VA """
        logging.debug("AR background selected by user")
        fn = evt.selected_file or u"" # selected_file is None if no file
        if self.setter_ar_file:
            try:
                fn = self.setter_ar_file(fn)
            except ValueError:
                logging.debug(u"Setter refused the file '%s'", fn)
                # Put back old file name
                self._arfile_ctrl.SetValue(self.tab_data.ar_cal.value)
                return
            except Exception:
                self._arfile_ctrl.SetValue(self.tab_data.ar_cal.value)
                raise

        self.tab_data.ar_cal.value = fn

    def _on_spec_file_select(self, evt):
        """ Pass the selected efficiency compensation file on to the VA """
        logging.debug("Efficiency compensation file selected by user")
        fn = evt.selected_file or u""
        if self.setter_spec_file:
            try:
                fn = self.setter_spec_file(fn)
            except ValueError:
                logging.debug(u"Setter refused the file '%s'", fn)
                # Put back old file name
                self._specfile_ctrl.SetValue(self.tab_data.spec_cal.value)
                return
            except Exception:
                self._specfile_ctrl.SetValue(self.tab_data.spec_cal.value)
                raise

        self.tab_data.spec_cal.value = fn

    def _on_ar_cal(self, val):
        self._arfile_ctrl.SetValue(val)

    def _on_spec_cal(self, val):
        self._specfile_ctrl.SetValue(val)

    def ShowCalibrationPanel(self, ar=None, spec=None):
        """
        show_panel/hide the ar/spec panels
        ar (boolean or None): show, hide or don't change AR calib panel
        spec (boolean or None): show, hide or don't change spec calib panel
        """
        if ar is not None:
            self._pnl_arfile.show_panel(ar)
        if spec is not None:
            self._pnl_specfile.show_panel(spec)

        self.parent.Layout()


class SparcAlignSettingsController(SettingsBarController):

    def __init__(self, parent_frame, tab_data):
        super(SparcAlignSettingsController, self).__init__(tab_data)
        main_data = tab_data.main

        self._ar_panel = AngularSettingsController(
                                parent_frame.fp_ma_settings_ar,
                                "No angular resolved camera found")
        self._spectrum_panel = SpectrumSettingsController(
                                    parent_frame.fp_ma_settings_spectrum,
                                    "No spectrometer found")

        if main_data.ccd:
            self.add_component("Camera", main_data.ccd, self._ar_panel)

        if main_data.spectrometer:
            self.add_component(
                    "Spectrometer",
                    main_data.spectrometer,
                    self._spectrum_panel
            )
            # Add a intensity/time graph
            self.spec_graph = hist.Histogram(self._spectrum_panel.panel,
                                        size=(-1, 40))
            self.spec_graph.SetBackgroundColour("#000000")
            self._spectrum_panel.add_widgets(self.spec_graph)
            # the "Mean" value bellow the graph
            lbl_mean = wx.StaticText(self._spectrum_panel.panel, label="Mean")
            tooltip_txt = "Average intensity value of the last image"
            lbl_mean.SetToolTipString(tooltip_txt)
            self.txt_mean = wx.TextCtrl(self._spectrum_panel.panel, style=wx.BORDER_NONE | wx.TE_READONLY)
            self.txt_mean.SetForegroundColour(odemis.gui.FG_COLOUR_DIS)
            self.txt_mean.SetBackgroundColour(odemis.gui.BG_COLOUR_MAIN)
            self.txt_mean.SetToolTipString(tooltip_txt)
            self._spectrum_panel.add_widgets(lbl_mean, self.txt_mean)
<|MERGE_RESOLUTION|>--- conflicted
+++ resolved
@@ -314,23 +314,23 @@
           (iow, copy/pasted)
         returns (SettingEntry): the new SettingEntry created
         """
-        self._clear()
+        self.panel.clear_message()
         # Create label
         lbl_ctrl = wx.StaticText(self.panel, wx.ID_ANY, unicode(label))
-        self._gb_sizer.Add(lbl_ctrl, (self.num_entries, 0),
+        self.panel._gb_sizer.Add(lbl_ctrl, (self.num_entries, 0),
                            flag=wx.ALL | wx.ALIGN_CENTER_VERTICAL, border=5)
 
         if value and not selectable:
             value_ctrl = wx.StaticText(self.panel, label=unicode(value))
             value_ctrl.SetForegroundColour(odemis.gui.FG_COLOUR_DIS)
-            self._gb_sizer.Add(value_ctrl, (self.num_entries, 1),
+            self.panel._gb_sizer.Add(value_ctrl, (self.num_entries, 1),
                                flag=wx.ALL, border=5)
         elif value and selectable:
             value_ctrl = wx.TextCtrl(self.panel, value=unicode(value),
                                      style=wx.BORDER_NONE | wx.TE_READONLY)
             value_ctrl.SetForegroundColour(odemis.gui.FG_COLOUR_DIS)
             value_ctrl.SetBackgroundColour(odemis.gui.BG_COLOUR_MAIN)
-            self._gb_sizer.Add(value_ctrl, (self.num_entries, 1),
+            self.panel._gb_sizer.Add(value_ctrl, (self.num_entries, 1),
                                flag=wx.ALL | wx.EXPAND | wx.ALIGN_CENTER_VERTICAL,
                                border=5)
         else:
@@ -409,11 +409,8 @@
 
         # Get the range and choices
         min_val, max_val, choices, unit = self._get_va_meta(comp, vigil_attr, conf)
-<<<<<<< HEAD
+        ctrl_format = conf.get("format", True)
         prefix = None
-=======
-        ctrl_format = conf.get("format", True)
->>>>>>> 9a0ef9bb
 
         if choices:
             # choice_fmt is an iterable of tuples: choice -> formatted choice
@@ -462,8 +459,6 @@
             self.entries.append(ne)
             # don't increase panel.num_rows, as it doesn't add any graphical element
             return
-
-
 
         # Format label
         label_text = conf.get('label', self._label_to_human(name))
@@ -628,14 +623,9 @@
             # TODO: Might need size=(100, 16)!!
             lbl_ctrl, value_ctrl = self.panel.add_combobox_control(label_text, '', ctrl_conf)
 
-            # PASS USING LABEL and CHOICE LISTS
             # Set choices
             for choice, formatted in choices_fmt:
-<<<<<<< HEAD
-                new_ctrl.Append(u"%s %s" % (formatted, (prefix or "") + unit), choice)
-=======
-                value_ctrl.Append(u"%s %s" % (formatted, unit), choice)
->>>>>>> 9a0ef9bb
+                value_ctrl.Append(u"%s %s" % (formatted, (prefix or "") + unit), choice)
 
             # A small wrapper function makes sure that the value can
             # be set by passing the actual value (As opposed to the text label)
