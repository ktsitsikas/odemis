--- conflicted
+++ resolved
@@ -62,21 +62,18 @@
     def Hide(self):
         self.Show(False)
 
-<<<<<<< HEAD
     def terminate(self):
         """
         Called when the tab is not used any more
         """
-=======
+        pass
+
     def set_label(self, label):
         self.button.SetLabel(label)
 
     def get_label(self):
         return self.button.GetLabel()
 
-    def _initialize(self):
->>>>>>> a7db579f
-        pass
 
 class SecomStreamsTab(Tab):
 
